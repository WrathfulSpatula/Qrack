//////////////////////////////////////////////////////////////////////////////////////
//
// (C) Daniel Strano and the Qrack contributors 2017-2019. All rights reserved.
//
// This class allows access to on-chip RNG capabilities. The class is adapted from these two sources:
// https://codereview.stackexchange.com/questions/147656/checking-if-cpu-supports-rdrand/150230
// https://stackoverflow.com/questions/45460146/how-to-use-intels-rdrand-using-inline-assembly-with-net
//
// Licensed under the GNU Lesser General Public License V3.
// See LICENSE.md in the project root or https://www.gnu.org/licenses/lgpl-3.0.en.html
// for details.

#pragma once

#if ENABLE_RDRAND

#if _MSC_VER
#include <intrin.h>
#else
#include <cpuid.h>
#endif

#include <immintrin.h>
#endif

<<<<<<< HEAD
#if ENABLE_ANURAND
#include "AnuRandom.hpp"
#endif
=======
#include "qrack_types.hpp"

#pragma once
>>>>>>> e0790945

namespace Qrack {

bool getRdRand(unsigned int* pv);

class RdRandom {
public:
#if ENABLE_ANURAND
    RdRandom()
        : didInit(false)
        , isPageTwo(false)
        , dataOffset(0){};
#endif

    bool SupportsRDRAND();

<<<<<<< HEAD
    double Next();

#if ENABLE_ANURAND
private:
    bool didInit;
    bool isPageTwo;
    AnuRandom::Data data1;
    AnuRandom::Data data2;
    int dataOffset;
#endif
=======
    real1 Next();
>>>>>>> e0790945
};
} // namespace Qrack<|MERGE_RESOLUTION|>--- conflicted
+++ resolved
@@ -23,15 +23,10 @@
 #include <immintrin.h>
 #endif
 
-<<<<<<< HEAD
 #if ENABLE_ANURAND
 #include "AnuRandom.hpp"
 #endif
-=======
 #include "qrack_types.hpp"
-
-#pragma once
->>>>>>> e0790945
 
 namespace Qrack {
 
@@ -47,9 +42,7 @@
 #endif
 
     bool SupportsRDRAND();
-
-<<<<<<< HEAD
-    double Next();
+    real1 Next();
 
 #if ENABLE_ANURAND
 private:
@@ -59,8 +52,5 @@
     AnuRandom::Data data2;
     int dataOffset;
 #endif
-=======
-    real1 Next();
->>>>>>> e0790945
 };
 } // namespace Qrack