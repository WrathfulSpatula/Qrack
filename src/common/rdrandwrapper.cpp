//////////////////////////////////////////////////////////////////////////////////////
//
// (C) Daniel Strano and the Qrack contributors 2017-2019. All rights reserved.
//
// This class allows access to on-chip RNG capabilities. The class is adapted from these two sources:
// https://codereview.stackexchange.com/questions/147656/checking-if-cpu-supports-rdrand/150230
// https://stackoverflow.com/questions/45460146/how-to-use-intels-rdrand-using-inline-assembly-with-net
//
// Licensed under the GNU Lesser General Public License V3.
// See LICENSE.md in the project root or https://www.gnu.org/licenses/lgpl-3.0.en.html
// for details.

#include "rdrandwrapper.hpp"

namespace Qrack {

bool getRdRand(unsigned int* pv)
{
#if ENABLE_RDRAND
    const int max_rdrand_tries = 10;
    for (int i = 0; i < max_rdrand_tries; ++i) {
        if (_rdrand32_step(pv))
            return true;
    }
#endif
    return false;
}

bool RdRandom::SupportsRDRAND()
{
#if ENABLE_RDRAND
    const unsigned int flag_RDRAND = (1 << 30);

#if _MSC_VER
    int ex[4];
    __cpuid(ex, 1);

    return ((ex[2] & flag_RDRAND) == flag_RDRAND);
#else
    unsigned int eax, ebx, ecx, edx;
    ecx = 0;
    __get_cpuid(1, &eax, &ebx, &ecx, &edx);

    return ((ecx & flag_RDRAND) == flag_RDRAND);
#endif

#elif ENABLE_ANURAND
    return true;
#else
    return false;
#endif
}

real1 RdRandom::Next()
{
<<<<<<< HEAD
    double res = 0;
    double part = 1;
#if ENABLE_RDRAND
    unsigned int v;
=======
    unsigned int v;
    real1 res = 0;
    real1 part = 1;
>>>>>>> e0790945
    if (!getRdRand(&v)) {
        throw "Failed to get hardware RNG number.";
    }
    v &= 0x7fffffff;
    for (int i = 0; i < 31; i++) {
        part /= 2;
        if (v & (1U << i)) {
            res += part;
        }
    }
    return res;
#elif ENABLE_ANURAND
    if (!didInit) {
        AnuRandom rnd;
        data1 = rnd.read();
        data2 = rnd.read();
        didInit = true;
    }
    if ((isPageTwo && (data2.size() - dataOffset) < 4) || (!isPageTwo && (data1.size() - dataOffset) < 4)) {
        AnuRandom rnd;
        if (isPageTwo) {
            data1 = rnd.read();
        } else {
            data2 = rnd.read();
        }
        isPageTwo = !isPageTwo;
        dataOffset = 0;
    }
    for (int i = 0; i < 4; i++) {
        part /= 256;
        res += part * (isPageTwo ? data2[dataOffset + i] : data1[dataOffset + i]);
    }
    dataOffset += 4;
    return res;
#else
    return 0;
#endif
}

} // namespace Qrack<|MERGE_RESOLUTION|>--- conflicted
+++ resolved
@@ -53,16 +53,10 @@
 
 real1 RdRandom::Next()
 {
-<<<<<<< HEAD
-    double res = 0;
-    double part = 1;
 #if ENABLE_RDRAND
-    unsigned int v;
-=======
     unsigned int v;
     real1 res = 0;
     real1 part = 1;
->>>>>>> e0790945
     if (!getRdRand(&v)) {
         throw "Failed to get hardware RNG number.";
     }
