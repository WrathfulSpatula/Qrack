--- conflicted
+++ resolved
@@ -37,7 +37,6 @@
 
 /*TEST_CASE_METHOD(CoherentUnitTestFixture, "test_zero_flag")
 {
-<<<<<<< HEAD
     qftReg->SetPermutation(0);
     REQUIRE_THAT(*qftReg, HasProbability(0, 9, 0));
     qftReg->SetZeroFlag(0, 8, 8);
@@ -45,12 +44,6 @@
     qftReg->SetZeroFlag(0, 8, 8);
     REQUIRE_THAT(*qftReg, HasProbability(0, 9, 0));
 }*/
-=======
-    REQUIRE_THAT(qftReg, HasProbability(0, 9, 0));
-    qftReg->SetZeroFlag(0, 8, 8);
-    REQUIRE_THAT(qftReg, HasProbability(0, 9, 0x100));
-}
->>>>>>> a5d82713
 
 TEST_CASE_METHOD(CoherentUnitTestFixture, "test_inc")
 {
@@ -101,13 +94,8 @@
         qftReg->DECSC(9, 0, 8, 8, 9);
         start -= 9;
         if (i == 0) {
-<<<<<<< HEAD
             // First subtraction flips the flag.
-            REQUIRE_THAT(*qftReg, HasProbability(0, 19, start | 0x100));
-=======
-            /* First subtraction flips the flag. */
             REQUIRE_THAT(qftReg, HasProbability(start | 0x100));
->>>>>>> a5d82713
         } else {
             REQUIRE_THAT(qftReg, HasProbability(start));
         }
@@ -132,15 +120,9 @@
 TEST_CASE_METHOD(CoherentUnitTestFixture, "test_ror")
 {
     qftReg->SetPermutation(160);
-<<<<<<< HEAD
-    // REQUIRE_THAT(*qftReg, HasProbability(0, 19, 160));
-    qftReg->ROL(1, 4, 4);
-    // REQUIRE_THAT(*qftReg, HasProbability(0, 19, 160 << 1));
-=======
     REQUIRE_THAT(qftReg, HasProbability(160));
     qftReg->ROR(1, 4, 4);
     REQUIRE_THAT(qftReg, HasProbability(160 >> 1));
->>>>>>> a5d82713
 }
 
 TEST_CASE_METHOD(CoherentUnitTestFixture, "test_and")
